#!/usr/bin/env python3
#
# Copyright (c) Facebook, Inc. and its affiliates.
#
# This source code is licensed under the MIT license found in the
# LICENSE file in the root directory of this source tree.

from unittest import mock

from ..query import SELECTORS, Query
from ..types import TOKEN, BowlerException, Leaf
from .lib import BowlerTestCase


class QueryTest(BowlerTestCase):
    fake_paths = ["foo/bar", "baz.py"]

    def test_basic(self):
        query = Query(self.fake_paths)
        self.assertEqual(len(query.transforms), 0)
        self.assertEqual(query.paths, self.fake_paths)
        with self.assertRaises(ValueError):
            transform = query.current
            self.assertEqual(transform, None)

        query.select_root().is_filename("frob.py")
        self.assertEqual(len(query.transforms), 1)
        self.assertEqual(query.current.selector, "root")
        self.assertEqual(len(query.current.kwargs), 0)
        self.assertEqual(len(query.current.filters), 1)
        self.assertEqual(len(query.current.filters), 1)

        fixers = query.compile()
        self.assertEqual(len(fixers), 1)
        self.assertEqual(fixers[0].PATTERN, SELECTORS["root"].strip())

    def test_rename_func(self):
        def query_func(arg):
            return Query(arg).select_function("f").rename("foo")

        self.run_bowler_modifiers(
            [
                ("def f(x): pass", "def foo(x): pass"),
                ("def g(x): pass", "def g(x): pass"),
                ("f()", "foo()"),
                ("g()", "g()"),
            ],
            query_func=query_func,
        )

    def test_rename_class(self):
        self.run_bowler_modifiers(
            [("class Bar(Foo):\n  pass", "class FooBar(Foo):\n  pass")],
            query_func=lambda x: Query(x).select_class("Bar").rename("FooBar"),
        )

    def test_rename_module(self):
        self.run_bowler_modifiers(
            [("from a.b.c.d import E", "from a.f.d import E")],
            query_func=lambda x: Query(x).select_module("a.b.c").rename("a.f"),
        )

    def test_rename_module_callsites(self):
        input = """\
a.b.c.d.f()
w.bar()"""

        def selector(pattern):
            def _selector(arg):
                return Query(arg).select_module(pattern)

            return _selector

        def modifier(pattern):
            def _modifier(q):
                return q.rename(pattern)

            return _modifier

        # Same length
        output = self.run_bowler_modifier(
            input, selector_func=selector("a.b.c"), modifier_func=modifier("x.y.z")
        )
        expected = """\
x.y.z.d.f()
w.bar()"""
        self.assertMultiLineEqual(expected, output)

        # Shorter replacement
        output = self.run_bowler_modifier(
            input, selector_func=selector("a.b.c"), modifier_func=modifier("x.y")
        )
        expected = """\
x.y.d.f()
w.bar()"""
        self.assertMultiLineEqual(expected, output)

        # Longer replacement
        output = self.run_bowler_modifier(
            input, selector_func=selector("a.b.c"), modifier_func=modifier("w.x.y.z")
        )
        expected = """\
w.x.y.z.d.f()
w.bar()"""
        self.assertMultiLineEqual(expected, output)

        # Single character replacements replacement
        output = self.run_bowler_modifier(
            input, selector_func=selector("w"), modifier_func=modifier("x.y.z")
        )
        expected = """\
a.b.c.d.f()
x.y.z.bar()"""
        self.assertMultiLineEqual(expected, output)

    def test_rename_subclass(self):
        def query_func(x):
            return Query(x).select_subclass("Foo").rename("somepackage.Foo")

        self.run_bowler_modifiers(
            [("class Bar(Foo):\n  pass", "class Bar(somepackage.Foo):\n  pass")],
            query_func=query_func,
        )

    def test_filter_in_class(self):
        def query_func_bar(x):
            return Query(x).select_function("f").in_class("Bar", False).rename("g")

        def query_func_foo(x):
            return Query(x).select_function("f").in_class("Foo", False).rename("g")

        def query_func_foo_subclasses(x):
            return Query(x).select_function("f").in_class("Foo", True).rename("g")

        # Does not have subclasses enabled
        self.run_bowler_modifiers(
            [
                (
                    "class Bar(Foo):\n  def f(self): pass",
                    "class Bar(Foo):\n  def f(self): pass",
                )
            ],
            query_func=query_func_foo,
        )
        # Does
        self.run_bowler_modifiers(
            [
                (
                    "class Bar(Foo):\n  def f(self2): pass",
                    "class Bar(Foo):\n  def g(self2): pass",
                ),
                (
                    "class Bar(Baz):\n  def f(self2): pass",
                    "class Bar(Baz):\n  def f(self2): pass",
                ),
            ],
            query_func=query_func_foo_subclasses,
        )
        # Operates directly on class
        self.run_bowler_modifiers(
            [
                (
                    "class Bar(Foo):\n  def f(self3): pass",
                    "class Bar(Foo):\n  def g(self3): pass",
                )
            ],
            [("class Bar:\n  def f(self3): pass", "class Bar:\n  def g(self3): pass")],
            query_func=query_func_bar,
        )
        # Works on functions too, not just methods
        self.run_bowler_modifiers(
            [("def f(): pass", "def f(): pass")], query_func=query_func_bar
        )

<<<<<<< HEAD
    def test_add_keyword_argument(self):
=======
    def test_encapsulate(self):
        input = """\
class Bar:
    f = '42'
"""

        def query_bar_f(x):
            return Query(x).select_attribute("f").in_class("Bar").encapsulate("_f")

        expected = """\
class Bar:
    _f = '42'
    @property
    def f(self):
        return self._f

    @f.setter
    def f(self, value):
        self._f = value"""
        output = self.run_bowler_modifier(
            input, query_func=query_bar_f, in_process=True
        )
        self.assertMultiLineEqual(expected, output)

    def test_add_argument(self):
>>>>>>> e76c14b9
        def query_func(x):
            return Query(x).select_function("f").add_argument("y", "5")

        self.run_bowler_modifiers(
            [
                ("def f(x): pass", "def f(x, y=5): pass"),
                ("def f(x, **a): pass", "def f(x, y=5, **a): pass"),
                ("def g(x): pass", "def g(x): pass"),
                # ("f()", "???"),
                ("g()", "g()"),
            ],
            query_func=query_func,
        )

    def test_add_positional_agument(self):
        def f(x, y, z):
            pass

        def query_func(x):
            return Query(x).select_function(f).add_argument("y", "5", True, "x")

        self.run_bowler_modifiers(
            [
                ("def f(x): pass", "def f(x, y): pass"),
                ("def g(x): pass", "def g(x): pass"),
                ("f(3)", "f(3, 5)"),
            ],
            query_func=query_func,
        )

    def test_modifier_return_value(self):
        input = "a+b"

        def modifier(node, capture, filename):
            new_op = Leaf(TOKEN.MINUS, "-")
            return new_op

        output = self.run_bowler_modifier(input, "'+'", modifier)
        self.assertEqual("a-b", output)

    def test_modifier_return_value_multiple(self):
        input = "a+b"

        def noop_modifier(node, capture, filename):
            print("Noop modifier")
            pass

        def modifier(node, capture, filename):
            print("Modifier")
            new_op = Leaf(TOKEN.MINUS, "-")
            return new_op

        def add_ok_modifier(q):
            return q.modify(noop_modifier).modify(modifier)

        output = self.run_bowler_modifier(input, "'+'", modifier_func=add_ok_modifier)
        self.assertEqual("a-b", output)

        def add_bad_modifier(q):
            return q.modify(modifier).modify(noop_modifier)

        with mock.patch("bowler.tool.log.error") as error:
            output = self.run_bowler_modifier(
                input, "'+'", modifier_func=add_bad_modifier
            )
            self.assertEqual("a+b", output)  # unmodified
            self.assertTrue(error.call_args)
            self.assertIn(
                "Only the last fixer/callback may return", error.call_args[0][0]
            )<|MERGE_RESOLUTION|>--- conflicted
+++ resolved
@@ -172,9 +172,6 @@
             [("def f(): pass", "def f(): pass")], query_func=query_func_bar
         )
 
-<<<<<<< HEAD
-    def test_add_keyword_argument(self):
-=======
     def test_encapsulate(self):
         input = """\
 class Bar:
@@ -199,8 +196,7 @@
         )
         self.assertMultiLineEqual(expected, output)
 
-    def test_add_argument(self):
->>>>>>> e76c14b9
+    def test_add_keyword_argument(self):
         def query_func(x):
             return Query(x).select_function("f").add_argument("y", "5")
 
